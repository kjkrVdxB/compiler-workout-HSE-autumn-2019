<<<<<<< HEAD
open GT       
open Language
=======
open GT
>>>>>>> aa1c0333
       
(* The type for the stack machine instructions *)
@type insn =
(* binary operator                 *) | BINOP of string
(* put a constant on the stack     *) | CONST of int                 
(* read to stack                   *) | READ
(* write from stack                *) | WRITE
(* load a variable to the stack    *) | LD    of string
(* store a variable from the stack *) | ST    of string with show

(* The type for the stack machine program *)                                                               
type prg = insn list

(* The type for the stack machine configuration: a stack and a configuration from statement
   interpreter
 *)
type config = int list * Stmt.config

(* Stack machine interpreter

     val eval : config -> prg -> config

   Takes a configuration and a program, and returns a configuration as a result
 *)                         
let rec eval config prg = 
    match prg with
    | [] -> config
    | (f :: rest) -> 
        match f with
        | BINOP op -> 
            let y :: x :: st, c = config in
            eval (((Syntax.Expr.get_op op) x y) :: st, c) rest
        | CONST i ->
            let st, c = config in eval (i :: st, c) rest
        | READ ->
            let (st, (s, z :: i, o)) = config in
            eval (z :: st, (s, i, o)) rest
        | WRITE ->
            let (z :: st, (s, i, o)) = config in
            eval (st, (s, i, o @ [z])) rest
        | LD x ->
            let (st, (s, i, o)) = config in
            eval ((s x) :: st, (s, i, o)) rest
        | ST x ->
            let (z :: st, (s, i, o)) = config in
            eval (st, (Syntax.Expr.update x z s, i, o)) rest

(* Top-level evaluation

     val run : prg -> int list -> int list

   Takes a program, an input stream, and returns an output stream this program calculates
*)
let run p i = let (_, (_, _, o)) = eval ([], (Language.Expr.empty, i, [])) p in o

let rec compile_ex expr =
    match expr with
    | Syntax.Expr.Const n -> [CONST n]
    | Syntax.Expr.Var x -> [LD x]
    | Syntax.Expr.Binop (op, e1, e2) -> (compile_ex e1) @ (compile_ex e2) @ [BINOP op]

(* Stack machine compiler

     val compile : Language.Stmt.t -> prg

   Takes a program in the source language and returns an equivalent program for the
   stack machine
 *)
<<<<<<< HEAD
let compile _ = failwith "Not yet implemented"
=======

let rec compile stmt =
    match stmt with
    | Syntax.Stmt.Read x -> [READ; ST x]
    | Syntax.Stmt.Write ex -> (compile_ex ex) @ [WRITE]
    | Syntax.Stmt.Assign (x, ex) -> (compile_ex ex) @ [ST x]
    | Syntax.Stmt.Seq (s1, s2) -> (compile s1) @ (compile s2)
>>>>>>> aa1c0333
<|MERGE_RESOLUTION|>--- conflicted
+++ resolved
@@ -1,9 +1,5 @@
-<<<<<<< HEAD
 open GT       
 open Language
-=======
-open GT
->>>>>>> aa1c0333
        
 (* The type for the stack machine instructions *)
 @type insn =
@@ -35,7 +31,7 @@
         match f with
         | BINOP op -> 
             let y :: x :: st, c = config in
-            eval (((Syntax.Expr.get_op op) x y) :: st, c) rest
+            eval (((Expr.get_op op) x y) :: st, c) rest
         | CONST i ->
             let st, c = config in eval (i :: st, c) rest
         | READ ->
@@ -49,7 +45,7 @@
             eval ((s x) :: st, (s, i, o)) rest
         | ST x ->
             let (z :: st, (s, i, o)) = config in
-            eval (st, (Syntax.Expr.update x z s, i, o)) rest
+            eval (st, (Expr.update x z s, i, o)) rest
 
 (* Top-level evaluation
 
@@ -61,9 +57,9 @@
 
 let rec compile_ex expr =
     match expr with
-    | Syntax.Expr.Const n -> [CONST n]
-    | Syntax.Expr.Var x -> [LD x]
-    | Syntax.Expr.Binop (op, e1, e2) -> (compile_ex e1) @ (compile_ex e2) @ [BINOP op]
+    | Expr.Const n -> [CONST n]
+    | Expr.Var x -> [LD x]
+    | Expr.Binop (op, e1, e2) -> (compile_ex e1) @ (compile_ex e2) @ [BINOP op]
 
 (* Stack machine compiler
 
@@ -72,14 +68,9 @@
    Takes a program in the source language and returns an equivalent program for the
    stack machine
  *)
-<<<<<<< HEAD
-let compile _ = failwith "Not yet implemented"
-=======
-
 let rec compile stmt =
     match stmt with
-    | Syntax.Stmt.Read x -> [READ; ST x]
-    | Syntax.Stmt.Write ex -> (compile_ex ex) @ [WRITE]
-    | Syntax.Stmt.Assign (x, ex) -> (compile_ex ex) @ [ST x]
-    | Syntax.Stmt.Seq (s1, s2) -> (compile s1) @ (compile s2)
->>>>>>> aa1c0333
+    | Stmt.Read x -> [READ; ST x]
+    | Stmt.Write ex -> (compile_ex ex) @ [WRITE]
+    | Stmt.Assign (x, ex) -> (compile_ex ex) @ [ST x]
+    | Stmt.Seq (s1, s2) -> (compile s1) @ (compile s2)